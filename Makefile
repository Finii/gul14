DOOCSROOT = ../../..

include $(DOOCSROOT)/$(DOOCSARCH)/DEFINEDOOCSROOT
include ./LIBNO
include $(DOOCSROOT)/$(DOOCSARCH)/CONFIG

OBJDIR = $(DOOCSROOT)/$(DOOCSARCH)/obj/library/common/$(PKGDIR)
SRCDIR = $(DOOCSROOT)/library/common/$(PKGDIR)/source
INCDIR = $(DOOCSROOT)/library/common/$(PKGDIR)/include
DOCDIR = /web/tesla/doocs/doocs_libs/$(PKGDIR)

LIBRARYOBJ = \
	$(OBJDIR)/cat.o \
	$(OBJDIR)/join_split.o \
	$(OBJDIR)/string_util.o \
<<<<<<< HEAD
	$(OBJDIR)/time_util.o \
	$(OBJDIR)/tokenize.o
=======
	$(OBJDIR)/tokenize.o \
	$(OBJDIR)/trim.o
>>>>>>> fd0c588c

# All headers to be exported by the library, relative to $(INCDIR)
LIBRARYHFILES = \
	gul.h \
	gul/cat.h \
	gul/join_split.h \
	gul/string_util.h \
	gul/string_view.h \
<<<<<<< HEAD
	gul/time_util.h \
	gul/tokenize.h
=======
	gul/tokenize.h \
	gul/trim.h
>>>>>>> fd0c588c

PKGCONFIG =
# \
#	$(OBJDIR)/gul.pc

ALLLIBS = \
	$(OBJDIR)/libgul.$(EXT) \
	$(OBJDIR)/libgul.a

CPPFLAGS := -I $(INCDIR) ${CPPFLAGS}

#CXXFLAGS += -std=c++14
#CPPFLAGS += -std=c++14

# Link against Clang's C++ lib instead of the system one
ifeq  '$(shell uname)' 'Darwin'
    CXXFLAGS += -stdlib=libc++
endif

# Colorful toys
INTRO = "\033[1;34m------------"
OUTRO = "------------\033[0m"


all:	$(ALLLIBS) $(PKGCONFIG)
	@echo Empty command for stubborn make versions. >/dev/null

$(OBJDIR)/.depend depend:
	@echo $(INTRO) $@ $(OUTRO)
	@if [ ! -f $(OBJDIR) ] ; then \
	    echo ---------- create dir $(OBJDIR) --------------; \
	    mkdir -p $(OBJDIR) ; \
	fi
	for i in $(SRCDIR)/*.cc ;do \
	    $(CCDEP) $$i ; \
	done > $(OBJDIR)/.depend_temp
	cat $(OBJDIR)/.depend_temp | sed -e "/:/s/^/\$$\(OBJDIR\)\//g" > $(OBJDIR)/.depend
	chmod g+w $(OBJDIR)/.depend*

ifneq ($(MAKECMDGOALS),clean)
    include $(OBJDIR)/.depend
endif

$(OBJDIR)/libgul.a: $(LIBRARYOBJ)
	@echo $(INTRO) $@ $(OUTRO)
	$(LINK.a) $(LIBRARYOBJ)
	@-ranlib $(OBJDIR)/libgul.a
	@-chmod g+w $(OBJDIR)/libgul.a
	@echo "---------- $(OBJDIR)/libgul.a done---------------"

$(OBJDIR)/libgul.so.$(LIBNO): $(LIBRARYOBJ)
	@echo $(INTRO) $@ $(OUTRO)
	$(LINK.so) $(LIBRARYOBJ)
	@-chmod g+w $(OBJDIR)/libgul.s*.$(LIBNO)
	@rm -f $(OBJDIR)/libgul.so
	@ln -s $(OBJDIR)/libgul.so.$(LIBNO) $(OBJDIR)/libgul.so
	@echo "------ $(OBJDIR)/libgul.so.$(LIBNO) done---------------"

$(OBJDIR)/libgul.$(LIBNO).dylib: $(LIBRARYOBJ)
	@echo $(INTRO) $@ $(OUTRO)
	$(LINK.dylib) $(LIBRARYOBJ) -undefined suppress
	@-chmod g+w $(OBJDIR)/libgul.$(LIBNO).d*
	@rm -f $(OBJDIR)/libgul.dylib
	@ln -s $(OBJDIR)/libgul.$(LIBNO).dylib $(OBJDIR)/libgul.dylib
	@echo "------------ $(OBJDIR)/libgul.$(LIBNO).dylib done ---------------"
	@echo

# Insert the current release version, by extracting it from release tag
$(OBJDIR)/%.pc: $(SRCDIR)/../%.pc.in
	@echo $(INTRO) $@ $(OUTRO)
	@echo "GEN   $(subst $(OBJDIR)/,,$@)"
	@cat $< | sed -e "s/@VERSION@/$(shell git describe --tags | sed -e 's/[^_]*_//' -e 's/-.*//' -e 's/_/./g')/g" > $@

localinstall: $(ALLLIBS)
	@echo $(INTRO) $@ $(OUTRO)
	# Install header files
	@if [ ! -d $(DOOCSINC) ] ; then \
	    echo "- INSTALL: create dir $(DOOCSINC) " ; \
	    mkdir -p $(DOOCSINC) ; \
	fi
	@cd $(INCDIR) ; \
	echo "- Source include directory: $(INCDIR)" ; \
	for i in $(LIBRARYHFILES); do \
	    if [ -f $(DOOCSINC)/$$i ] ; then \
	        echo "- INSTALL: move $(DOOCSINC)/$$i to " ; \
	        echo "  $(DOOCSINC)/$$i.OLD" ; \
	        mv -f $(DOOCSINC)/$$i $(DOOCSINC)/$$i.OLD ; \
	    fi ; \
	    echo "- INSTALL: $$i in" ; \
	    echo "  $(DOOCSINC)/`basename $$i` " ; \
	    cp --parents $$i $(DOOCSINC) ;\
	done
	@chmod -f -R g+w $(DOOCSINC)
	# Install libraries in the main arch lib dir
	@if [ ! -d $(DOOCSLIBS) ] ; then \
	    echo "- INSTALL: create dir $(DOOCSLIBS) " ; \
	    mkdir -p $(DOOCSLIBS) ; \
	    chmod -f g+w $(DOOCSLIBS) ; \
	fi
	@for p in $(ALLLIBS); do \
	    echo "- INSTALL: $$p in \n  $(DOOCSLIBS)/`basename $$p` " ; \
	    cp $$p $(DOOCSLIBS) ; \
	    chmod -f g+w $(DOOCSLIBS)/`basename $$p` ; \
	    if [ "XSO" = X`echo $$p | awk '/\.so/ {print "SO"} '` ] ; then \
		SONAME=`echo $$p | sed -e "s/\.so.\{0,15\}/.so/g"` ; \
		echo "- INSTALL: ln -s $(DOOCSLIBS)/`basename $$p` $(DOOCSLIBS)/`basename $$SONAME`" ; \
		rm -f $(DOOCSLIBS)/`basename $$SONAME` ; \
		ln -s $(DOOCSLIBS)/`basename $$p` $(DOOCSLIBS)/`basename $$SONAME` ; \
		SAFILE=`echo $$p  | sed -e "s/\.so\./\.sa\./g"` ; \
		if [ -f $$SAFILE ] ; then \
		   echo "- INSTALL: $$SAFILE in \n  $(DOOCSLIBS)/`basename $$SAFILE` " ; \
		   cp $$SAFILE $(DOOCSLIBS) ; \
		   chmod -f g+w $(DOOCSLIBS)/`basename $$SAFILE` ; \
		fi ; \
	    elif [ "XDYLIB" = X`echo $$p | awk '/\.dylib/ {print "DYLIB"} '` ] ; then \
		DYLIBNAME=`echo $$p | sed -e "s/\.[0-9]\{1,2\}//g"` ; \
		echo "- INSTALL: ln -s $(DOOCSLIBS)/`basename $$p` $(DOOCSLIBS)/`basename $$DYLIBNAME`"  ; \
		rm -f $(DOOCSLIBS)/`basename $$DYLIBNAME` ; \
		ln -s $(DOOCSLIBS)/`basename $$p` $(DOOCSLIBS)/`basename $$DYLIBNAME` ; \
		SAFILE=`echo $$p  | sed -e "s/\.dylib\./\.sa\./g"` ; \
		if [ -f $$SAFILE ] ; then \
		    echo "- INSTALL: $$SAFILE in \n  $(DOOCSLIBS)/`basename $$SAFILE` " ; \
		    cp $$SAFILE $(DOOCSLIBS) ; \
		    chmod -f g+w $(DOOCSLIBS)/`basename $$SAFILE` ; \
	        fi ; \
	    fi ; \
	done

rmlocalinstall:
	-find $(DOOCSLIBS) -name '*'$(PKGDIR)'*' -print -delete

clean: rmlocalinstall
	rm -f $(LIBRARYOBJ) \
	      $(OBJDIR)/libgul.* $(OBJDIR)/.depend*
	rm -f $(PKGCONFIG)
	rm -rf $(OBJDIR)

doc:	doxygen
	@echo Done.

doxygen:
	-( cat resources/Doxyfile | sed "s/PROJECT_NUMBER         =.*/PROJECT_NUMBER         = `cut -f2 -d= LIBNO`/" ) | doxygen -
	-chmod -R a+r $(DOCDIR) 2>/dev/null
	-chmod -R ug+w $(DOCDIR) 2>/dev/null
	-find $(DOCDIR) -type d -exec chmod a+x {} ';' 2>/dev/null

dirs:
	@echo $(INTRO) Create dir ${OBJDIR}/tests $(OUTRO)
	-mkdir -p ${OBJDIR}/tests

# TODO: Improve building of tests
TEST_OBJ = $(OBJDIR)/tests/test_main.o \
           $(OBJDIR)/tests/test_backports.o \
           $(OBJDIR)/tests/test_cat.o \
<<<<<<< HEAD
=======
           $(OBJDIR)/tests/test_tokenize.o \
           $(OBJDIR)/tests/test_trim.o \
>>>>>>> fd0c588c
           $(OBJDIR)/tests/test_string_escape.o \
           $(OBJDIR)/tests/test_string_replace.o \
           $(OBJDIR)/tests/test_string_split.o \
           $(OBJDIR)/tests/test_time_util.o \
           $(OBJDIR)/tests/test_tokenize.o \
           $(LIBRARYOBJ)

$(OBJDIR)/tests/test_main.o: $(SRCDIR)/../tests/test_main.cc
	@echo $(INTRO) $@ $(OUTRO)
	$(CXX) $(CPPFLAGS) $(CXXFLAGS) -c -o ${OBJDIR}/tests/test_main.o \
	    $(SRCDIR)/../tests/test_main.cc

$(OBJDIR)/tests/test_backports.o: $(SRCDIR)/../tests/test_backports.cc
	@echo $(INTRO) $@ $(OUTRO)
	$(CXX) $(CPPFLAGS) $(CXXFLAGS) -c -o ${OBJDIR}/tests/test_backports.o \
	    $(SRCDIR)/../tests/test_backports.cc

$(OBJDIR)/tests/test_cat.o: $(SRCDIR)/../tests/test_cat.cc
	@echo $(INTRO) $@ $(OUTRO)
	$(CXX) $(CPPFLAGS) $(CXXFLAGS) -c -o ${OBJDIR}/tests/test_cat.o \
	    $(SRCDIR)/../tests/test_cat.cc

$(OBJDIR)/tests/test_string_escape.o: $(SRCDIR)/../tests/test_string_escape.cc
	@echo -e $(INTRO) $@ $(OUTRO)
	$(CXX) $(CPPFLAGS) $(CXXFLAGS) -c -o ${OBJDIR}/tests/test_string_escape.o \
	    $(SRCDIR)/../tests/test_string_escape.cc

$(OBJDIR)/tests/test_string_replace.o: $(SRCDIR)/../tests/test_string_replace.cc
	@echo -e $(INTRO) $@ $(OUTRO)
	$(CXX) $(CPPFLAGS) $(CXXFLAGS) -c -o ${OBJDIR}/tests/test_string_replace.o \
	    $(SRCDIR)/../tests/test_string_replace.cc

$(OBJDIR)/tests/test_string_split.o: $(SRCDIR)/../tests/test_string_split.cc
	@echo $(INTRO) $@ $(OUTRO)
	$(CXX) $(CPPFLAGS) $(CXXFLAGS) -c -o ${OBJDIR}/tests/test_string_split.o \
	    $(SRCDIR)/../tests/test_string_split.cc

$(OBJDIR)/tests/test_time_util.o: $(SRCDIR)/../tests/test_time_util.cc
	@echo $(INTRO) $@ $(OUTRO)
	$(CXX) $(CPPFLAGS) $(CXXFLAGS) -c -o ${OBJDIR}/tests/test_time_util.o \
	    $(SRCDIR)/../tests/test_time_util.cc

$(OBJDIR)/tests/test_tokenize.o: $(SRCDIR)/../tests/test_tokenize.cc
	@echo $(INTRO) $@ $(OUTRO)
	$(CXX) $(CPPFLAGS) $(CXXFLAGS) -c -o ${OBJDIR}/tests/test_tokenize.o \
	    $(SRCDIR)/../tests/test_tokenize.cc

$(OBJDIR)/tests/test_trim.o: $(SRCDIR)/../tests/test_trim.cc
	@echo $(INTRO) $@ $(OUTRO)
	$(CXX) $(CPPFLAGS) $(CXXFLAGS) -c -o ${OBJDIR}/tests/test_trim.o \
	    $(SRCDIR)/../tests/test_trim.cc

tests/test_main: dirs $(TEST_OBJ)
	@echo $(INTRO) $@ $(OUTRO)
	$(LINK.cc) $(TEST_OBJ) -o tests/test_main

build-tests: tests/test_main
	@echo Done.

test: export LD_LIBRARY_PATH=$(DOOCSLIBS):$LD_LIBRARY_PATH
test: build-tests
	tests/test_main

.PHONY: build-tests dirs doc doxygen rmlocalinstall test<|MERGE_RESOLUTION|>--- conflicted
+++ resolved
@@ -13,13 +13,9 @@
 	$(OBJDIR)/cat.o \
 	$(OBJDIR)/join_split.o \
 	$(OBJDIR)/string_util.o \
-<<<<<<< HEAD
 	$(OBJDIR)/time_util.o \
-	$(OBJDIR)/tokenize.o
-=======
 	$(OBJDIR)/tokenize.o \
 	$(OBJDIR)/trim.o
->>>>>>> fd0c588c
 
 # All headers to be exported by the library, relative to $(INCDIR)
 LIBRARYHFILES = \
@@ -28,13 +24,9 @@
 	gul/join_split.h \
 	gul/string_util.h \
 	gul/string_view.h \
-<<<<<<< HEAD
 	gul/time_util.h \
-	gul/tokenize.h
-=======
 	gul/tokenize.h \
 	gul/trim.h
->>>>>>> fd0c588c
 
 PKGCONFIG =
 # \
@@ -189,16 +181,12 @@
 TEST_OBJ = $(OBJDIR)/tests/test_main.o \
            $(OBJDIR)/tests/test_backports.o \
            $(OBJDIR)/tests/test_cat.o \
-<<<<<<< HEAD
-=======
-           $(OBJDIR)/tests/test_tokenize.o \
-           $(OBJDIR)/tests/test_trim.o \
->>>>>>> fd0c588c
            $(OBJDIR)/tests/test_string_escape.o \
            $(OBJDIR)/tests/test_string_replace.o \
            $(OBJDIR)/tests/test_string_split.o \
            $(OBJDIR)/tests/test_time_util.o \
            $(OBJDIR)/tests/test_tokenize.o \
+           $(OBJDIR)/tests/test_trim.o \
            $(LIBRARYOBJ)
 
 $(OBJDIR)/tests/test_main.o: $(SRCDIR)/../tests/test_main.cc
